--- conflicted
+++ resolved
@@ -21,12 +21,7 @@
 
 [tool.poetry.dependencies]
 python = ">=3.8,<3.11"
-<<<<<<< HEAD
-pyelastica = "^0.2"
-=======
 pyelastica = {git = "https://github.com/GazzolaLab/PyElastica.git", rev = "update-0.3.0"}
-ffmpeg = {version = "^1.4", optional = true, extras = ["examples"]}
->>>>>>> 57f68478
 cma = {version = "^3.2.2", optional = true, extras = ["examples"]}
 
 
